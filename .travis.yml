# based on this
# https://gist.github.com/dan-blanchard/7045057
language: python
sudo: false
python:
  - 2.7
#  - 3.3
notifications:
  email: false

# Setup anaconda
before_install:
# python 3 needs something different
  - wget http://repo.continuum.io/miniconda/Miniconda-latest-Linux-x86_64.sh -O miniconda.sh
  - chmod +x miniconda.sh
  - ./miniconda.sh -b -p $HOME/miniconda
  - export PATH="$HOME/miniconda/bin:$PATH"
  - hash -r
  - conda config --set always_yes yes --set changeps1 no
  - conda update -q conda
  - conda info -a
# Install packages
install:
<<<<<<< HEAD
  - conda create --yes -n test_env python=$TRAVIS_PYTHON_VERSION pip nose numpy=1.9.3 cython scipy nose
=======
  - conda create --yes -n test_env python=$TRAVIS_PYTHON_VERSION pip nose numpy=1.9.3 cython scipy=0.16.0
>>>>>>> 3698dc57
  # can we make this optional?
  - conda install --yes -n test_env -c mforbes pyfftw
  - source activate test_env
# build the kernel in the local dir
  - python setup.py build_ext --inplace
# not necessary to actually install
# nose will import the pacakge from the working directory
#  - python setup.py install

# Run test
script:
  - nosetests -v
# Calculate coverage
#after_success:
#  - coveralls --config_file .coveragerc<|MERGE_RESOLUTION|>--- conflicted
+++ resolved
@@ -21,11 +21,7 @@
   - conda info -a
 # Install packages
 install:
-<<<<<<< HEAD
-  - conda create --yes -n test_env python=$TRAVIS_PYTHON_VERSION pip nose numpy=1.9.3 cython scipy nose
-=======
   - conda create --yes -n test_env python=$TRAVIS_PYTHON_VERSION pip nose numpy=1.9.3 cython scipy=0.16.0
->>>>>>> 3698dc57
   # can we make this optional?
   - conda install --yes -n test_env -c mforbes pyfftw
   - source activate test_env
